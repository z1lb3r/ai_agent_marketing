# backend/app/services/telegram_service.py
from telethon import TelegramClient, types
from telethon.sessions import StringSession
from telethon.tl.types import Message, User, Channel, Chat
from typing import List, Dict, Any, Optional
from datetime import datetime, timedelta, timezone
import asyncio
import uuid
import logging
from ..core.config import settings
from ..core.database import supabase_client

logger = logging.getLogger(__name__)


class TelegramService:
    _instance = None
    
    def __new__(cls):
        if cls._instance is None:
            cls._instance = super().__new__(cls)
            cls._instance._initialized = False
        return cls._instance
    
    def __init__(self):
        if self._initialized:
            return
            
        self.api_id = settings.TELEGRAM_API_ID
        self.api_hash = settings.TELEGRAM_API_HASH
        self.session_string = settings.TELEGRAM_SESSION_STRING
        
        # Создаем клиента сразу, но не подключаемся
        self.client = TelegramClient(
            StringSession(self.session_string),
            self.api_id,
            self.api_hash
        )
        
        # Замок для синхронизации доступа к клиенту
        self.client_lock = asyncio.Lock()
        
        # Отслеживаем состояние подключения
        self.is_connected = False
        self._initialized = True
        
        logger.info("TelegramService initialized")
    
    async def start(self):
        """Запуск клиента при старте приложения"""
        try:
            if not self.is_connected:
                logger.info("Starting Telegram client...")
                await self.client.start()
                self.is_connected = True
                logger.info("Telegram client started successfully")
        except Exception as e:
            logger.error(f"Failed to start Telegram client: {e}")
            self.is_connected = False
            raise
    
    async def close(self):
        """Корректное закрытие клиента при завершении работы приложения"""
        if self.is_connected:
            logger.info("Disconnecting Telegram client...")
            try:
                # Освобождаем блокировку, если она активна
                if self.client_lock.locked():
                    self.client_lock.release()
                    
                # Отключаем клиента с таймаутом
                await asyncio.wait_for(self.client.disconnect(), timeout=3.0)
                self.is_connected = False
                logger.info("Telegram client disconnected")
            except Exception as e:
                logger.error(f"Error during disconnect: {e}")
                # Принудительно освобождаем ресурсы
                self.client = None
                self.is_connected = False
    
    async def ensure_connected(self):
        """Проверка и восстановление соединения при необходимости"""
        if not self.client.is_connected():
            logger.info("Client is not connected, reconnecting...")
            try:
                await self.client.connect()
                
                # Проверяем авторизацию
                is_authorized = await self.client.is_user_authorized()
                if not is_authorized:
                    logger.warning("User is not authorized. Session might be invalid.")
                    raise ValueError("User is not authorized. Please provide a valid session string.")
                
                self.is_connected = True
                logger.info("Reconnected successfully")
            except Exception as e:
                self.is_connected = False
                logger.error(f"Failed to reconnect: {e}")
                raise


    async def ensure_connected_with_diagnostics(self):
        """Проверка подключения с расширенной диагностикой"""
        try:
            if not self.client.is_connected():
                logger.info("Client not connected, attempting to reconnect...")
                await self.connect_with_retry()
            
            # Дополнительная проверка авторизации
            if not await self.client.is_user_authorized():
                logger.error("Lost authorization, attempting to reconnect...")
                await self.disconnect()
                await self.connect_with_retry()
            
            return True
            
        except Exception as e:
            logger.error(f"Connection diagnostics failed: {str(e)}")
            self.is_connected = False
            raise

    
    async def execute_telegram_operation(self, operation):
        """
        Выполняет операцию с Telegram API с обработкой соединения и блокировкой.
        
        Этот метод гарантирует, что:
        1. Клиент подключен
        2. Операция выполняется эксклюзивно (без конкурентного доступа)
        3. Операция повторяется при временных проблемах
        """
        max_retries = 3
        retry_delay = 2
        
        for attempt in range(max_retries):
            try:
                # Используем блокировку для предотвращения конкурентного доступа
                async with self.client_lock:
                    # Проверяем и восстанавливаем соединение
                    await self.ensure_connected()
                    
                    # Выполняем операцию
                    return await operation()
                    
            except asyncio.CancelledError:
                logger.warning(f"Operation was cancelled (attempt {attempt+1}/{max_retries})")
                if attempt == max_retries - 1:
                    logger.error("All retry attempts failed due to cancellation")
                    raise ValueError("Operation was repeatedly cancelled. Please try again later.")
                
                # Экспоненциальная задержка перед повторной попыткой
                await asyncio.sleep(retry_delay * (2 ** attempt))
                
            except Exception as e:
                logger.error(f"Operation failed (attempt {attempt+1}/{max_retries}): {e}")
                if attempt == max_retries - 1:
                    logger.error("All retry attempts failed")
                    raise
                
                # Экспоненциальная задержка перед повторной попыткой
                await asyncio.sleep(retry_delay * (2 ** attempt))
    
    async def get_group_messages(
        self, 
        group_id: str, 
<<<<<<< HEAD
        limit: int = 100, 
        save_to_db: bool = False, 
        get_users: bool = False,
        days_back: Optional[int] = None  # Параметр оставляем, но ИГНОРИРУЕМ
    ) -> List[Dict[str, Any]]:
        """
        Получить сообщения из группы (ПРОСТАЯ ВЕРСИЯ без days_back)
        """
        async def operation():
            entity = await self.get_entity(group_id)
            messages = []
            
            logger.info(f"Getting {limit} messages from group {group_id} (simple mode)")
            
            # ПРОСТОЙ вызов - как было раньше (работало!)
            async for message in self.client.iter_messages(entity, 100):
                if isinstance(message, Message):
                    # Получаем информацию об отправителе
                    sender_info = {}
                    if get_users and message.sender_id:
                        try:
                            sender = await message.get_sender()
                            if sender:
                                sender_info = {
                                    'id': str(sender.id),
                                    'username': getattr(sender, 'username', None),
                                    'first_name': getattr(sender, 'first_name', None),
                                    'last_name': getattr(sender, 'last_name', None),
                                    'is_bot': getattr(sender, 'bot', False)
                                }
                        except Exception as e:
                            logger.warning(f"Error getting sender info: {e}")
                    
                    # Формируем объект сообщения
                    msg = {
                        'message_id': str(message.id),
                        'sender_id': str(message.sender_id) if message.sender_id else None,
                        'sender': sender_info if sender_info else None,
                        'text': message.text or "",
                        'date': message.date.isoformat(),
                        'is_reply': bool(message.is_reply),
                        'reply_to_message_id': str(message.reply_to_msg_id) if message.reply_to_msg_id else None,
                        'has_media': bool(message.media)
                    }
                    
                    messages.append(msg)
                    
                    # Сохраняем в базу если требуется
                    if save_to_db:
                        await self._save_message_to_db(group_id, msg)
            
            logger.info(f"Retrieved {len(messages)} messages from group {group_id}")
            return messages
        
        try:
            return await self.execute_telegram_operation(operation)
        except Exception as e:
            logger.error(f"Error retrieving messages from group {group_id}: {e}")
            raise


=======
        limit: int = 100,
        offset_date: Optional[datetime] = None,
        include_replies: bool = True,
        get_users: bool = True,
        save_to_db: bool = False,
        days_back: Optional[int] = None  # НОВЫЙ параметр для фильтрации по дням
    ) -> List[Dict[str, Any]]:
        """
        БЕЗОПАСНЫЙ метод получения сообщений из группы
        Основан на рабочей версии + логика days_back из daysback.docx
        """
        try:
            # Подключаемся если нужно (как в рабочей версии)
            await self.ensure_connected()
            
            # Получаем entity напрямую (БЕЗ execute_telegram_operation!)
            try:
                if str(group_id).lstrip('-').isdigit():
                    entity = await self.client.get_entity(int(group_id))
                else:
                    entity = await self.client.get_entity(group_id)
            except Exception as e:
                logger.error(f"Failed to get entity for group {group_id}: {e}")
                return []
            
            # Логика фильтрации по дням (из daysback.docx)
            cutoff_date = None
            if days_back is not None and days_back > 0:
                cutoff_date = datetime.now(timezone.utc) - timedelta(days=days_back)
                logger.info(f"Getting messages newer than {cutoff_date.strftime('%Y-%m-%d %H:%M:%S')} (last {days_back} days)")
            else:
                logger.info(f"Getting last {limit} messages (no date filtering)")
            
            messages = []
            users_cache = {}
            
            # Основной цикл получения сообщений (АДАПТИРОВАННЫЙ из daysback.docx для Telethon)
            async for message in self.client.iter_messages(entity, limit=limit):
                # КЛЮЧЕВАЯ ЛОГИКА: Если сообщение старше cutoff_date - останавливаемся
                if cutoff_date is not None and message.date < cutoff_date:
                    logger.info(f"Reached message from {message.date.strftime('%Y-%m-%d %H:%M:%S')} - stopping (older than {days_back} days)")
                    break
                
                # Обрабатываем сообщение (как в рабочей версии)
                try:
                    msg_data = {
                        'message_id': str(message.id),
                        'text': message.text or "",
                        'date': message.date.isoformat(),
                        'sender_id': str(message.sender_id) if message.sender_id else None,
                        'is_reply': message.is_reply,
                        'reply_to_message_id': str(message.reply_to_msg_id) if message.reply_to_msg_id else None,
                        'forward_from': None,
                        'media_type': None,
                        'edit_date': message.edit_date.isoformat() if message.edit_date else None,
                        'views': getattr(message, 'views', None),
                        'user_info': None
                    }
                    
                    # Информация о медиа
                    if message.media:
                        if hasattr(message.media, 'photo'):
                            msg_data['media_type'] = 'photo'
                        elif hasattr(message.media, 'document'):
                            msg_data['media_type'] = 'document'
                        elif hasattr(message.media, 'video'):
                            msg_data['media_type'] = 'video'
                        else:
                            msg_data['media_type'] = 'other'
                    
                    # Информация о пересылке
                    if message.forward:
                        msg_data['forward_from'] = {
                            'from_id': str(message.forward.from_id) if message.forward.from_id else None,
                            'from_name': getattr(message.forward, 'from_name', None),
                            'date': message.forward.date.isoformat() if message.forward.date else None
                        }
                    
                    # Получаем информацию о пользователе (если нужно)
                    if get_users and message.sender_id:
                        if message.sender_id not in users_cache:
                            try:
                                user = await self.client.get_entity(message.sender_id)
                                if user:
                                    users_cache[message.sender_id] = {
                                        'telegram_id': str(user.id),
                                        'username': getattr(user, 'username', None),
                                        'first_name': getattr(user, 'first_name', None),
                                        'last_name': getattr(user, 'last_name', None),
                                        'is_bot': getattr(user, 'bot', False)
                                    }
                                else:
                                    users_cache[message.sender_id] = None
                            except Exception as user_error:
                                logger.warning(f"Failed to get user info for {message.sender_id}: {user_error}")
                                users_cache[message.sender_id] = None
                        
                        msg_data['user_info'] = users_cache.get(message.sender_id)
                    
                    messages.append(msg_data)
                    
                except Exception as message_error:
                    logger.warning(f"Failed to process message {message.id}: {message_error}")
                    continue
            
            # Финальная статистика
            if cutoff_date:
                logger.info(f"Retrieved {len(messages)} messages for last {days_back} days (newer than {cutoff_date.strftime('%Y-%m-%d %H:%M:%S')})")
            else:
                logger.info(f"Retrieved {len(messages)} latest messages (limit={limit})")
            
            # Сохранение в БД (если нужно) - как в рабочей версии
            if save_to_db and messages:
                try:
                    for msg in messages:
                        msg_for_db = msg.copy()
                        msg_for_db['group_id'] = group_id
                        msg_for_db['created_at'] = datetime.now().isoformat()
                        
                        supabase_client.table('telegram_messages').upsert(msg_for_db).execute()
                    
                    logger.info(f"Saved {len(messages)} messages to database")
                except Exception as db_error:
                    logger.warning(f"Failed to save messages to database: {db_error}")
            
            return messages
            
        except Exception as e:
            logger.error(f"Error getting messages from group {group_id}: {e}")
            return []
    
>>>>>>> c3208e08
    async def _save_message_to_db(self, group_id: str, message: Dict[str, Any]):
        """Сохранить сообщение в базу данных"""
        try:
            # Сначала получаем ID группы из базы
            db_group = supabase_client.table('telegram_groups').select('id').eq('group_id', group_id).execute()
            
            if not db_group.data:
                logger.warning(f"Group with telegram_id {group_id} not found in database")
                return
                
            db_group_id = db_group.data[0]['id']
            
            # Проверяем, есть ли уже такое сообщение в базе
            existing_msg = supabase_client.table('telegram_messages').select('id')\
                .eq('group_id', db_group_id)\
                .eq('message_id', message['message_id']).execute()
            
            if not existing_msg.data:
                # Создаем запись в базе
                msg_for_db = {
                    'group_id': db_group_id,
                    'message_id': message['message_id'],
                    'sender_id': message['sender_id'],
                    'text': message['text'],
                    'date': message['date'],
                    'is_reply': message['is_reply'],
                    'reply_to_message_id': message['reply_to_message_id']
                }
                supabase_client.table('telegram_messages').insert(msg_for_db).execute()
                logger.debug(f"Message {message['message_id']} saved to database")
        except Exception as e:
            logger.error(f"Error saving message to database: {e}")
    
    async def get_group_info(self, group_id: str) -> Dict[str, Any]:
        """Получить информацию о группе"""
        async def operation():
            entity = await self.client.get_entity(group_id)
            group_info = {}
            
            if isinstance(entity, Channel) or isinstance(entity, Chat):
                # Получаем базовую информацию о группе
                group_info = {
                    'id': str(entity.id),
                    'title': getattr(entity, 'title', 'Unknown'),
                    'username': getattr(entity, 'username', None),
                    'description': getattr(entity, 'about', None) if hasattr(entity, 'about') else None,
                    'participants_count': getattr(entity, 'participants_count', None) if hasattr(entity, 'participants_count') else None,
                    'date': getattr(entity, 'date', datetime.now()).isoformat() if hasattr(entity, 'date') else datetime.now().isoformat(),
                    'is_public': bool(getattr(entity, 'username', None))
                }
                
                # Дополнительная информация для каналов
                if isinstance(entity, Channel):
                    group_info.update({
                        'is_broadcast': getattr(entity, 'broadcast', False),
                        'is_megagroup': getattr(entity, 'megagroup', False)
                    })
                
            
                
                logger.info(f"Retrieved info for group {group_id}")
                return group_info
            
            logger.warning(f"Entity {group_id} is not a group or channel")
            return {}
            
        try:
            return await self.execute_telegram_operation(operation)
        except Exception as e:
            logger.error(f"Error retrieving group info for {group_id}: {e}")
            raise
    
    async def _save_group_to_db(self, group_info: Dict[str, Any]):
        """Сохранить или обновить информацию о группе в базе данных"""
        try:
            # Проверяем, есть ли группа в базе
            existing_group = supabase_client.table('telegram_groups').select('id').eq('group_id', group_info['id']).execute()
            
            # Подготовка данных для базы
            group_data = {
                'name': group_info['title'],
                'settings': {
                    'members_count': group_info.get('participants_count'),
                    'username': group_info.get('username'),
                    'description': group_info.get('description'),
                    'is_public': group_info.get('is_public', False),
                    'is_broadcast': group_info.get('is_broadcast', False),
                    'is_megagroup': group_info.get('is_megagroup', False)
                }
            }
            
            if existing_group.data:
                # Обновляем существующую группу
                supabase_client.table('telegram_groups').update(group_data).eq('group_id', group_info['id']).execute()
                logger.debug(f"Updated group {group_info['id']} in database")
            else:
                # Создаем новую группу
                group_data['group_id'] = group_info['id']
                supabase_client.table('telegram_groups').insert(group_data).execute()
                logger.debug(f"Added new group {group_info['id']} to database")
        except Exception as e:
            logger.error(f"Error saving group to database: {e}")
    
    async def get_moderators(self, group_id: str, save_to_db: bool = False) -> List[Dict[str, Any]]:
        """Получить список модераторов группы"""
        async def operation():
            entity = await self.get_entity(group_id)
            
            moderators = []
            async for user in self.client.iter_participants(
                entity, 
                filter='admin'
            ):
                if isinstance(user, User):
                    mod = {
                        'telegram_id': str(user.id),
                        'username': user.username,
                        'first_name': user.first_name,
                        'last_name': user.last_name,
                        'is_bot': user.bot,
                        'is_moderator': True,
                        'photo_url': None
                    }
                    moderators.append(mod)
                    
                    # Сохраняем в базу данных если требуется
                    if save_to_db:
                        await self._save_user_to_db(mod, group_id)
            
            logger.info(f"Retrieved {len(moderators)} moderators from group {group_id}")
            return moderators
            
        try:
            return await self.execute_telegram_operation(operation)
        except Exception as e:
            logger.error(f"Error retrieving moderators from group {group_id}: {e}")
            raise
    
    async def _save_user_to_db(self, user_data: Dict[str, Any], group_id: str = None):
        """Сохранить или обновить информацию о пользователе в базе данных"""
        try:
            # Проверяем, есть ли уже такой пользователь в базе
            existing_user = supabase_client.table('telegram_users').select('id')\
                .eq('telegram_id', user_data['telegram_id']).execute()
            
            if not existing_user.data:
                # Создаем запись в базе
                supabase_client.table('telegram_users').insert(user_data).execute()
                logger.debug(f"Added new user {user_data['telegram_id']} to database")
            else:
                # Обновляем существующую запись
                user_id = existing_user.data[0]['id']
                supabase_client.table('telegram_users').update({
                    'username': user_data['username'],
                    'first_name': user_data['first_name'],
                    'last_name': user_data['last_name'],
                    'is_bot': user_data.get('is_bot', False),
                    'is_moderator': user_data['is_moderator'],
                    'photo_url': user_data.get('photo_url')
                }).eq('id', user_id).execute()
                logger.debug(f"Updated user {user_data['telegram_id']} in database")
            
            # Если указан group_id, добавляем связь пользователя с группой
            if group_id:
                db_group = supabase_client.table('telegram_groups').select('id').eq('group_id', group_id).execute()
                if db_group.data:
                    db_group_id = db_group.data[0]['id']
                    db_user = supabase_client.table('telegram_users').select('id').eq('telegram_id', user_data['telegram_id']).execute()
                    
                    if db_user.data:
                        db_user_id = db_user.data[0]['id']
                        
                        # Проверяем, существует ли уже связь
                        existing_relation = supabase_client.table('user_group_relations').select('id')\
                            .eq('user_id', db_user_id)\
                            .eq('group_id', db_group_id).execute()
                        
                        if not existing_relation.data:
                            # Создаем связь
                            relation_data = {
                                'user_id': db_user_id,
                                'group_id': db_group_id,
                                'role': 'moderator' if user_data['is_moderator'] else 'user'
                            }
                            supabase_client.table('user_group_relations').insert(relation_data).execute()
                            logger.debug(f"Added user-group relation for user {user_data['telegram_id']} and group {group_id}")
        except Exception as e:
            logger.error(f"Error saving user to database: {e}")
    
    async def collect_group_data(self, group_id: str, messages_limit: int = 100) -> Dict[str, Any]:
        """Собрать все данные о группе и сохранить в базу"""
        try:
            # Получаем информацию о группе
            group_info = await self.get_group_info(group_id)
            
            # Получаем модераторов
            moderators = await self.get_moderators(group_id, save_to_db=True)
            
            # Получаем сообщения
            messages = await self.get_group_messages(group_id, limit=messages_limit, save_to_db=True)
            
            logger.info(f"Collected data for group {group_id}: {len(messages)} messages, {len(moderators)} moderators")
            
            return {
                'group': group_info,
                'moderators': moderators,
                'messages': messages
            }
        except Exception as e:
            logger.error(f"Error collecting data for group {group_id}: {e}")
            raise
    
    async def get_group_members(self, group_id: str, limit: int = 100) -> List[Dict[str, Any]]:
        """Получить участников группы"""
        async def operation():
            entity = await self.get_entity(group_id)
            
            members = []
            async for user in self.client.iter_participants(entity, limit=limit):
                if isinstance(user, User):
                    member = {
                        'telegram_id': str(user.id),
                        'username': user.username,
                        'first_name': user.first_name,
                        'last_name': user.last_name,
                        'is_bot': user.bot,
                        'is_moderator': False,  # По умолчанию не модератор
                        'date_joined': None  # Telegram API не предоставляет эту информацию напрямую
                    }
                    members.append(member)
            
            logger.info(f"Retrieved {len(members)} members from group {group_id}")
            return members
            
        try:
            return await self.execute_telegram_operation(operation)
        except Exception as e:
            logger.error(f"Error retrieving members from group {group_id}: {e}")
            raise
    
    async def get_message_reactions(self, group_id: str, message_id: int) -> List[Dict[str, Any]]:
        """Получить реакции на сообщение"""
        async def operation():
            entity = await self.get_entity(group_id)
            
            # Получаем сообщение
            message = await self.client.get_messages(entity, ids=message_id)
            
            if not message or not hasattr(message, 'reactions'):
                return []
                
            reactions = []
            if message.reactions:
                for reaction in message.reactions.results:
                    reactions.append({
                        'emoji': reaction.reaction,
                        'count': reaction.count
                    })
            
            return reactions
            
        try:
            return await self.execute_telegram_operation(operation)
        except Exception as e:
            logger.error(f"Error retrieving reactions for message {message_id} in group {group_id}: {e}")
            return []
    
    async def get_message_thread(self, group_id: str, message_id: int, limit: int = 50) -> List[Dict[str, Any]]:
        """Получить ветку сообщений (ответы на конкретное сообщение)"""
        async def operation():
            entity = await self.get_entity(group_id)
            
            # Получаем сообщение
            thread_messages = []
            async for message in self.client.iter_messages(
                entity, 
                reply_to=message_id,
                limit=limit
            ):
                if isinstance(message, Message):
                    msg = {
                        'message_id': str(message.id),
                        'text': message.text or "",
                        'date': message.date.isoformat(),
                        'sender_id': str(message.sender_id) if message.sender_id else None,
                        'is_reply': True,
                        'reply_to_message_id': str(message_id)
                    }
                    thread_messages.append(msg)
            
            return thread_messages
            
        try:
            return await self.execute_telegram_operation(operation)
        except Exception as e:
            logger.error(f"Error retrieving thread for message {message_id} in group {group_id}: {e}")
            return []

    async def get_entity(self, entity_id: str):
        """Исправленное получение сущности Telegram"""
        async def operation():
            try:
                # Сначала пробуем получить как есть
                return await self.client.get_entity(entity_id)
            except Exception as e1:
                logger.warning(f"Direct entity lookup failed: {e1}")
                
                # Если не получилось, пробуем разные форматы
                try:
                    # Убираем @ если есть
                    clean_id = entity_id.lstrip('@')
                    return await self.client.get_entity(clean_id)
                except Exception as e2:
                    logger.warning(f"Clean ID lookup failed: {e2}")
                    
                    # Пробуем как число если это возможно
                    try:
                        if str(entity_id).lstrip('-').isdigit():
                            numeric_id = int(entity_id)
                            return await self.client.get_entity(numeric_id)
                    except Exception as e3:
                        logger.warning(f"Numeric ID lookup failed: {e3}")
                        
                    # Если ничего не помогло, выбрасываем исходную ошибку
                    raise e1
        
        try:
            return await self.execute_telegram_operation(operation)
        except Exception as e:
            logger.error(f"Failed to get entity {entity_id}: {e}")
            raise ValueError(f"Entity {entity_id} not found or not accessible. Error: {str(e)}")
            
    async def generate_session_string(self, phone: str):
        """
        Генерация строки сессии для последующего использования
        Требует интерактивного ввода кода подтверждения
        """
        client = TelegramClient(
            StringSession(), 
            self.api_id,
            self.api_hash
        )
        
        try:
            await client.connect()
            await client.send_code_request(phone)
            
            # В реальном приложении здесь должен быть механизм получения кода от пользователя
            # Например, через веб-интерфейс или API endpoint
            code = input("Enter the code you received: ")
            await client.sign_in(phone, code)
            
            session_string = client.session.save()
            logger.info("Session string generated successfully")
            
            return session_string
        except Exception as e:
            logger.error(f"Error generating session string: {e}")
            raise
        finally:
            if client.is_connected():
                await client.disconnect()

    async def get_group_info_by_link(self, link_or_username: str) -> Dict[str, Any]:
        """Получить информацию о группе по ссылке или username"""
        async def operation():
            try:
                entity = await self.client.get_entity(link_or_username)
                
                group_info = {}
                
                if isinstance(entity, Channel) or isinstance(entity, Chat):
                    # Получаем базовую информацию о группе
                    group_info = {
                        'id': str(entity.id),
                        'title': getattr(entity, 'title', 'Unknown'),
                        'username': getattr(entity, 'username', None),
                        'description': getattr(entity, 'about', None) if hasattr(entity, 'about') else None,
                        'participants_count': getattr(entity, 'participants_count', None) if hasattr(entity, 'participants_count') else None,
                        'date': getattr(entity, 'date', datetime.now()).isoformat() if hasattr(entity, 'date') else datetime.now().isoformat(),
                        'is_public': bool(getattr(entity, 'username', None))
                    }
                    
                    # Дополнительная информация для каналов
                    if isinstance(entity, Channel):
                        group_info.update({
                            'is_broadcast': getattr(entity, 'broadcast', False),
                            'is_megagroup': getattr(entity, 'megagroup', False)
                        })
                    
                    logger.info(f"Retrieved info for group {link_or_username}")
                    return group_info
                
                logger.warning(f"Entity {link_or_username} is not a group or channel")
                return {}
            except Exception as e:
                logger.error(f"Error getting entity {link_or_username}: {e}")
                return {}
                
        try:
            return await self.execute_telegram_operation(operation)
        except Exception as e:
            logger.error(f"Error retrieving group info for {link_or_username}: {e}")
            return {}
        
    async def _check_if_moderator(self, entity, user_id: str) -> bool:
        """Проверить, является ли пользователь модератором группы"""
        try:
            # Преобразуем user_id из строки в int
            user_id_int = int(user_id)
            
            # Получаем информацию о правах пользователя
            participant = await self.client.get_permissions(entity, user_id_int)
            
            # Проверяем права администратора
            return participant.is_admin
        except Exception as e:
            logger.warning(f"Failed to check if user {user_id} is moderator: {e}")
            return False
        
    async def get_conversation_threads(self, group_id: str, days_back: int = 7) -> List[Dict[str, Any]]:
        """
        Получить цепочки диалогов между пользователями и модераторами
        
        Args:
            group_id: ID группы
            days_back: За сколько дней назад получать сообщения
            
        Returns:
            Список цепочек диалогов
        """
        try:
            # Вычисляем дату, с которой начинать получение сообщений
            offset_date = datetime.now() - timedelta(days=days_back)
            
            # Получаем сообщения
            messages = await self.get_group_messages(
                group_id, 
                limit=500,  # Увеличиваем лимит для более полного анализа
                offset_date=offset_date,
                include_replies=True,
                get_users=True
            )
            
            # Организуем сообщения по цепочкам
            threads = {}
            standalone_messages = []
            
            # Сначала группируем сообщения по reply_to_message_id
            for msg in messages:
                if msg['is_reply'] and msg['reply_to_message_id']:
                    thread_id = msg['reply_to_message_id']
                    if thread_id not in threads:
                        threads[thread_id] = {
                            'root_message_id': thread_id,
                            'messages': []
                        }
                    threads[thread_id]['messages'].append(msg)
                else:
                    standalone_messages.append(msg)
            
            # Дополняем цепочки корневыми сообщениями
            for msg in standalone_messages:
                if msg['message_id'] in threads:
                    threads[msg['message_id']]['root_message'] = msg
            
            # Преобразуем в список и сортируем по дате
            thread_list = []
            for thread_id, thread in threads.items():
                if 'root_message' in thread:
                    # Добавляем дополнительную информацию о цепочке
                    thread['start_date'] = thread['root_message']['date']
                    thread['participants'] = set()
                    thread['moderator_involved'] = False
                    
                    # Добавляем отправителя корневого сообщения
                    if 'sender' in thread['root_message']:
                        thread['participants'].add(thread['root_message']['sender']['id'])
                        if thread['root_message']['sender'].get('is_moderator', False):
                            thread['moderator_involved'] = True
                    
                    # Добавляем отправителей ответов
                    for msg in thread['messages']:
                        if 'sender' in msg:
                            thread['participants'].add(msg['sender']['id'])
                            if msg['sender'].get('is_moderator', False):
                                thread['moderator_involved'] = True
                    
                    # Конвертируем set в list для сериализации
                    thread['participants'] = list(thread['participants'])
                    
                    # Вычисляем время первого ответа модератора
                    if thread['moderator_involved']:
                        thread['first_moderator_response_time'] = self._calculate_first_response_time(
                            thread['root_message'],
                            thread['messages']
                        )
                    
                    thread_list.append(thread)
            
            # Сортируем по дате начала, самые новые первыми
            thread_list.sort(key=lambda x: x['start_date'], reverse=True)
            
            return thread_list
        except Exception as e:
            logger.error(f"Error getting conversation threads for group {group_id}: {e}")
            raise

    def _calculate_first_response_time(self, root_message: Dict[str, Any], replies: List[Dict[str, Any]]) -> Optional[float]:
        """
        Вычислить время первого ответа модератора на сообщение
        
        Args:
            root_message: Корневое сообщение
            replies: Ответы на сообщение
            
        Returns:
            Время ответа в минутах или None, если ответа не было
        """
        # Проверяем, что корневое сообщение не от модератора
        if root_message.get('sender', {}).get('is_moderator', False):
            return None
        
        # Сортируем ответы по дате
        sorted_replies = sorted(replies, key=lambda x: x['date'])
        
        # Ищем первый ответ от модератора
        for reply in sorted_replies:
            if reply.get('sender', {}).get('is_moderator', False):
                # Преобразуем строки в datetime
                root_date = datetime.fromisoformat(root_message['date'].replace('Z', '+00:00'))
                reply_date = datetime.fromisoformat(reply['date'].replace('Z', '+00:00'))
                
                # Вычисляем разницу в минутах
                time_diff = (reply_date - root_date).total_seconds() / 60
                return time_diff
        
        return None
    
    async def prepare_data_for_analysis(self, group_id: str, days_back: int = 7) -> Dict[str, Any]:
        """
        Подготовить данные для анализа
        
        Args:
            group_id: ID группы
            days_back: За сколько дней назад получать данные
            
        Returns:
            Словарь с данными для анализа
        """
        try:
            # Получаем информацию о группе
            group_info = await self.get_group_info(group_id)
            
            # Получаем модераторов
            moderators = await self.get_moderators(group_id, save_to_db=True)
            
            # Получаем цепочки диалогов
            threads = await self.get_conversation_threads(group_id, days_back)
            
            # Вычисляем метрики
            metrics = self._calculate_metrics(threads, moderators)
            
            # Формируем данные для анализа
            analysis_data = {
                'group': group_info,
                'period': {
                    'start_date': (datetime.now() - timedelta(days=days_back)).isoformat(),
                    'end_date': datetime.now().isoformat(),
                    'days': days_back
                },
                'moderators': moderators,
                'conversation_threads': threads,
                'metrics': metrics
            }
            
            return analysis_data
        except Exception as e:
            logger.error(f"Error preparing data for analysis for group {group_id}: {e}")
            raise

    def _calculate_metrics(self, threads: List[Dict[str, Any]], moderators: List[Dict[str, Any]]) -> Dict[str, Any]:
        """
        Вычислить метрики на основе данных о диалогах
        
        Args:
            threads: Цепочки диалогов
            moderators: Модераторы группы
            
        Returns:
            Словарь с метриками
        """
        # Инициализируем метрики
        metrics = {
            'total_threads': len(threads),
            'moderator_involved_threads': 0,
            'response_times': [],
            'response_time_avg': None,
            'response_time_min': None,
            'response_time_max': None,
            'moderator_activity': {},
            'thread_length_avg': 0
        }
        
        # Инициализируем данные по модераторам
        for mod in moderators:
            mod_id = mod['telegram_id']
            metrics['moderator_activity'][mod_id] = {
                'threads_participated': 0,
                'messages_sent': 0,
                'avg_response_time': None,
                'response_times': []
            }
        
        # Обрабатываем каждую цепочку
        total_messages = 0
        for thread in threads:
            # Считаем общее количество сообщений
            thread_messages = len(thread.get('messages', [])) + 1  # +1 для корневого сообщения
            total_messages += thread_messages
            
            # Если в цепочке участвовал модератор
            if thread.get('moderator_involved', False):
                metrics['moderator_involved_threads'] += 1
                
                # Добавляем время ответа, если есть
                response_time = thread.get('first_moderator_response_time')
                if response_time is not None:
                    metrics['response_times'].append(response_time)
                    
                    # Обновляем статистику по каждому модератору
                    for msg in thread.get('messages', []):
                        if msg.get('sender', {}).get('is_moderator', False):
                            mod_id = msg['sender']['id']
                            if mod_id in metrics['moderator_activity']:
                                metrics['moderator_activity'][mod_id]['threads_participated'] += 1
                                metrics['moderator_activity'][mod_id]['messages_sent'] += 1
                                
                                # Вычисляем время ответа для конкретного модератора
                                if 'replied_message' in msg:
                                    root_date = datetime.fromisoformat(msg['replied_message']['date'].replace('Z', '+00:00'))
                                    msg_date = datetime.fromisoformat(msg['date'].replace('Z', '+00:00'))
                                    mod_response_time = (msg_date - root_date).total_seconds() / 60
                                    metrics['moderator_activity'][mod_id]['response_times'].append(mod_response_time)
        
        # Вычисляем среднюю длину цепочки
        if metrics['total_threads'] > 0:
            metrics['thread_length_avg'] = total_messages / metrics['total_threads']
        
        # Вычисляем статистику по времени ответа
        if metrics['response_times']:
            metrics['response_time_avg'] = sum(metrics['response_times']) / len(metrics['response_times'])
            metrics['response_time_min'] = min(metrics['response_times'])
            metrics['response_time_max'] = max(metrics['response_times'])
        
        # Вычисляем среднее время ответа для каждого модератора
        for mod_id, activity in metrics['moderator_activity'].items():
            if activity['response_times']:
                activity['avg_response_time'] = sum(activity['response_times']) / len(activity['response_times'])
        
        return metrics
    
    
    async def connect_with_retry(self, max_retries: int = 3):
        """Подключение к Telegram с повторными попытками и диагностикой"""
        for attempt in range(max_retries):
            try:
                logger.info(f"Attempting to connect to Telegram (attempt {attempt + 1}/{max_retries})")
                
                # Проверяем конфигурацию
                if not self.api_id or not self.api_hash:
                    raise ValueError("TELEGRAM_API_ID and TELEGRAM_API_HASH must be configured")
                
                if not self.session_string:
                    raise ValueError("TELEGRAM_SESSION_STRING must be configured")
                
                # Логируем конфигурацию (без раскрытия секретов)
                logger.info(f"API ID configured: {bool(self.api_id)}")
                logger.info(f"API Hash configured: {bool(self.api_hash)}")
                logger.info(f"Session string length: {len(self.session_string)}")
                
                # Подключаемся
                if not self.client.is_connected():
                    await self.client.connect()
                    logger.info("Connected to Telegram servers")
                
                # Проверяем авторизацию
                if not await self.client.is_user_authorized():
                    logger.error("User is not authorized. Session string might be invalid or expired.")
                    raise ValueError("User is not authorized. Please regenerate session string.")
                
                # Получаем информацию о текущем пользователе для проверки
                me = await self.client.get_me()
                logger.info(f"Successfully authenticated as: {me.first_name} (@{me.username})")
                
                self.is_connected = True
                return True
                
            except Exception as e:
                logger.error(f"Connection attempt {attempt + 1} failed: {str(e)}")
                
                if attempt == max_retries - 1:
                    logger.error("All connection attempts failed")
                    self.is_connected = False
                    raise
                
                # Ждем перед следующей попыткой
                await asyncio.sleep(2 ** attempt)  # Экспоненциальная задержка
        
        return False
    

    async def disconnect(self):
        """Безопасное отключение"""
        try:
            if hasattr(self, 'client') and self.client and self.client.is_connected():
                await self.client.disconnect()
                logger.info("Disconnected from Telegram")
            self.is_connected = False
        except Exception as e:
            logger.error(f"Error during disconnect: {e}")
            self.is_connected = False

        
    async def health_check(self):
        """Проверка здоровья Telegram соединения"""
        try:
            await self.ensure_connected_with_diagnostics()
            
            # Простая операция для проверки работоспособности
            me = await self.client.get_me()
            
            return {
                "status": "healthy",
                "connected": True,
                "user_id": str(me.id),
                "username": me.username,
                "timestamp": datetime.now().isoformat()
            }
        except Exception as e:
            return {
                "status": "unhealthy", 
                "connected": False,
                "error": str(e),
                "timestamp": datetime.now().isoformat()
            }
        
 
   <|MERGE_RESOLUTION|>--- conflicted
+++ resolved
@@ -163,69 +163,6 @@
     async def get_group_messages(
         self, 
         group_id: str, 
-<<<<<<< HEAD
-        limit: int = 100, 
-        save_to_db: bool = False, 
-        get_users: bool = False,
-        days_back: Optional[int] = None  # Параметр оставляем, но ИГНОРИРУЕМ
-    ) -> List[Dict[str, Any]]:
-        """
-        Получить сообщения из группы (ПРОСТАЯ ВЕРСИЯ без days_back)
-        """
-        async def operation():
-            entity = await self.get_entity(group_id)
-            messages = []
-            
-            logger.info(f"Getting {limit} messages from group {group_id} (simple mode)")
-            
-            # ПРОСТОЙ вызов - как было раньше (работало!)
-            async for message in self.client.iter_messages(entity, 100):
-                if isinstance(message, Message):
-                    # Получаем информацию об отправителе
-                    sender_info = {}
-                    if get_users and message.sender_id:
-                        try:
-                            sender = await message.get_sender()
-                            if sender:
-                                sender_info = {
-                                    'id': str(sender.id),
-                                    'username': getattr(sender, 'username', None),
-                                    'first_name': getattr(sender, 'first_name', None),
-                                    'last_name': getattr(sender, 'last_name', None),
-                                    'is_bot': getattr(sender, 'bot', False)
-                                }
-                        except Exception as e:
-                            logger.warning(f"Error getting sender info: {e}")
-                    
-                    # Формируем объект сообщения
-                    msg = {
-                        'message_id': str(message.id),
-                        'sender_id': str(message.sender_id) if message.sender_id else None,
-                        'sender': sender_info if sender_info else None,
-                        'text': message.text or "",
-                        'date': message.date.isoformat(),
-                        'is_reply': bool(message.is_reply),
-                        'reply_to_message_id': str(message.reply_to_msg_id) if message.reply_to_msg_id else None,
-                        'has_media': bool(message.media)
-                    }
-                    
-                    messages.append(msg)
-                    
-                    # Сохраняем в базу если требуется
-                    if save_to_db:
-                        await self._save_message_to_db(group_id, msg)
-            
-            logger.info(f"Retrieved {len(messages)} messages from group {group_id}")
-            return messages
-        
-        try:
-            return await self.execute_telegram_operation(operation)
-        except Exception as e:
-            logger.error(f"Error retrieving messages from group {group_id}: {e}")
-            raise
-
-
-=======
         limit: int = 100,
         offset_date: Optional[datetime] = None,
         include_replies: bool = True,
@@ -357,7 +294,6 @@
             logger.error(f"Error getting messages from group {group_id}: {e}")
             return []
     
->>>>>>> c3208e08
     async def _save_message_to_db(self, group_id: str, message: Dict[str, Any]):
         """Сохранить сообщение в базу данных"""
         try:
@@ -416,7 +352,8 @@
                         'is_megagroup': getattr(entity, 'megagroup', False)
                     })
                 
-            
+                # Сохраняем или обновляем информацию в базе данных
+                await self._save_group_to_db(group_info)
                 
                 logger.info(f"Retrieved info for group {group_id}")
                 return group_info
