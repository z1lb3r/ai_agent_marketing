--- conflicted
+++ resolved
@@ -1,38 +1,18 @@
-<<<<<<< HEAD
-# backend/app/services/openai_service.py
-=======
 # 23062025
 
->>>>>>> c3208e08
 from openai import AsyncOpenAI
-from typing import List, Dict, Any, Optional
+from typing import List, Dict, Any
 import json
 import asyncio
 from datetime import datetime
 import logging
-import asyncio
 from ..core.config import settings
 
 logger = logging.getLogger(__name__)
 
 class OpenAIService:
     def __init__(self):
-        """Инициализация OpenAI сервиса с проверками и таймаутами"""
-        
-        # Проверяем наличие API ключа
-        if not settings.OPENAI_API_KEY:
-            logger.error("❌ OPENAI_API_KEY not configured!")
-            raise ValueError("OPENAI_API_KEY must be set in environment variables")
-        
-        if not settings.OPENAI_API_KEY.startswith('sk-'):
-            logger.error("❌ Invalid OPENAI_API_KEY format!")
-            raise ValueError("OPENAI_API_KEY must start with 'sk-'")
-        
-        logger.info("✅ OpenAI service initialized")
-        self.client = AsyncOpenAI(
-            api_key=settings.OPENAI_API_KEY,
-            timeout=45.0  # Глобальный таймаут для всех запросов
-        )
+        self.client = AsyncOpenAI(api_key=settings.OPENAI_API_KEY)
     
     async def analyze_moderator_performance(
         self,
@@ -54,59 +34,206 @@
             Результат анализа в структурированном виде
         """
         try:
-            logger.info(f"🤖 Starting moderator analysis for group: {group_name}")
-            
-            # Проверяем входные данные
-            if not messages:
-                logger.warning("❌ No messages provided for analysis")
-                return self._get_moderator_fallback_result()
-            
-            if not prompt or not prompt.strip():
-                logger.warning("❌ No prompt provided for analysis")
-                return self._get_moderator_fallback_result()
-            
             # Подготавливаем данные для анализа
-            analysis_data = self._prepare_moderator_analysis_data(messages, moderators)
+            analysis_data = self._prepare_analysis_data(messages, moderators)
             
             # Формируем системный промпт
-            system_prompt = self._build_moderator_system_prompt()
+            system_prompt = self._build_system_prompt()
             
             # Формируем пользовательский промпт
-            user_prompt = self._build_moderator_user_prompt(
+            user_prompt = self._build_user_prompt(
                 analysis_data, prompt, group_name, moderators
             )
             
-            logger.info("📤 Sending request to OpenAI...")
-            
-            # Отправляем запрос к OpenAI с таймаутом
-            response = await asyncio.wait_for(
-                self.client.chat.completions.create(
-                    model="gpt-4",
-                    messages=[
-                        {"role": "system", "content": system_prompt},
-                        {"role": "user", "content": user_prompt}
-                    ],
-                    temperature=0.7,
-                    max_tokens=2000
-                ),
-                timeout=45.0
+            # Отправляем запрос к OpenAI
+            response = await self.client.chat.completions.create(
+                model="gpt-4",
+                messages=[
+                    {"role": "system", "content": system_prompt},
+                    {"role": "user", "content": user_prompt}
+                ],
+                temperature=0.7,
+                max_tokens=2000
             )
             
-            logger.info("✅ Received response from OpenAI")
-            
             # Парсим ответ
-            result = self._parse_moderator_response(response.choices[0].message.content)
-            
-            logger.info("✅ Moderator analysis completed successfully")
+            result = self._parse_openai_response(response.choices[0].message.content)
+            
+            logger.info(f"Successfully analyzed {len(messages)} messages for group {group_name}")
             return result
             
-        except asyncio.TimeoutError:
-            logger.error("⏰ OpenAI request timed out for moderator analysis")
-            return self._get_moderator_fallback_result()
         except Exception as e:
-            logger.error(f"💥 Error in moderator analysis: {str(e)}")
-            return self._get_moderator_fallback_result()
-
+            logger.error(f"Error in OpenAI analysis: {str(e)}")
+            # Возвращаем fallback результат в случае ошибки
+            return self._get_fallback_result()
+    
+    def _prepare_analysis_data(self, messages: List[Dict[str, Any]], moderators: List[str]) -> Dict[str, Any]:
+        """Подготовка данных сообщений для анализа"""
+        
+        # Фильтруем сообщения модераторов если указаны
+        moderator_messages = []
+        user_messages = []
+        
+        for msg in messages:
+            sender_username = msg.get('sender', {}).get('username', '')
+            is_moderator = any(mod.strip('@') in sender_username for mod in moderators) if moderators else False
+            
+            message_data = {
+                'id': msg['message_id'],
+                'text': msg['text'][:500],  # Ограничиваем длину для экономии токенов
+                'date': msg['date'],
+                'is_reply': msg['is_reply'],
+                'has_media': msg['has_media']
+            }
+            
+            if is_moderator:
+                moderator_messages.append(message_data)
+            else:
+                user_messages.append(message_data)
+        
+        return {
+            'moderator_messages': moderator_messages[:20],  # Ограничиваем количество
+            'user_messages': user_messages[:30],
+            'total_messages': len(messages),
+            'moderator_count': len(moderator_messages),
+            'conversation_threads': self._identify_threads(messages)
+        }
+    
+    def _identify_threads(self, messages: List[Dict[str, Any]]) -> List[Dict[str, Any]]:
+        """Определение цепочек диалогов"""
+        threads = []
+        
+        # Группируем сообщения по reply_to_message_id
+        for msg in messages[:10]:  # Анализируем только последние 10 для экономии
+            if msg['is_reply'] and msg['reply_to_message_id']:
+                # Ищем исходное сообщение
+                original_msg = next((m for m in messages if m['message_id'] == msg['reply_to_message_id']), None)
+                if original_msg:
+                    threads.append({
+                        'original': {
+                            'text': original_msg['text'][:200],
+                            'date': original_msg['date']
+                        },
+                        'reply': {
+                            'text': msg['text'][:200],
+                            'date': msg['date']
+                        }
+                    })
+        
+        return threads[:5]  # Максимум 5 цепочек
+    
+    def _build_system_prompt(self) -> str:
+        """Системный промпт для анализа модераторов"""
+        return """Ты - эксперт по анализу коммуникаций в онлайн-сообществах. 
+        Твоя задача - оценить эффективность работы модераторов на основе их сообщений и взаимодействий с пользователями.
+
+        Анализируй по следующим критериям:
+        1. Скорость ответа на вопросы пользователей
+        2. Качество и полезность ответов
+        3. Тон общения (дружелюбность, профессионализм)
+        4. Решение конфликтов и проблем
+        5. Соблюдение правил сообщества
+
+        Верни результат СТРОГО в формате JSON:
+        {
+            "summary": {
+                "sentiment_score": number (0-100),
+                "response_time_avg": number (минуты),
+                "resolved_issues": number,
+                "satisfaction_score": number (0-100),
+                "engagement_rate": number (0-100)
+            },
+            "moderator_metrics": {
+                "response_time": {"avg": number, "min": number, "max": number},
+                "sentiment": {"positive": number, "neutral": number, "negative": number},
+                "performance": {"effectiveness": number, "helpfulness": number, "clarity": number}
+            },
+            "key_topics": [string],
+            "recommendations": [string]
+        }"""
+    
+    def _build_user_prompt(self, data: Dict[str, Any], user_prompt: str, group_name: str, moderators: List[str]) -> str:
+        """Пользовательский промпт с данными для анализа"""
+        
+        prompt = f"""
+        ГРУППА: {group_name}
+        МОДЕРАТОРЫ ДЛЯ АНАЛИЗА: {', '.join(moderators) if moderators else 'Все'}
+        
+        КРИТЕРИИ ОЦЕНКИ:
+        {user_prompt}
+        
+        ДАННЫЕ ДЛЯ АНАЛИЗА:
+        - Всего сообщений: {data['total_messages']}
+        - Сообщений от модераторов: {data['moderator_count']}
+        - Цепочек диалогов: {len(data['conversation_threads'])}
+        
+        СООБЩЕНИЯ МОДЕРАТОРОВ:
+        """
+        
+        for i, msg in enumerate(data['moderator_messages'][:10]):
+            prompt += f"\n{i+1}. [{msg['date']}] {msg['text']}"
+        
+        if data['conversation_threads']:
+            prompt += "\n\nПРИМЕРЫ ДИАЛОГОВ:"
+            for i, thread in enumerate(data['conversation_threads']):
+                prompt += f"\n\nДиалог {i+1}:"
+                prompt += f"\nВопрос: {thread['original']['text']}"
+                prompt += f"\nОтвет: {thread['reply']['text']}"
+        
+        prompt += f"\n\nПроанализируй эффективность модераторов согласно указанным критериям и верни результат в JSON формате."
+        
+        return prompt
+    
+    def _parse_openai_response(self, response_text: str) -> Dict[str, Any]:
+        """Парсинг ответа от OpenAI"""
+        try:
+            # Ищем JSON в ответе
+            start_idx = response_text.find('{')
+            end_idx = response_text.rfind('}') + 1
+            
+            if start_idx != -1 and end_idx != 0:
+                json_str = response_text[start_idx:end_idx]
+                result = json.loads(json_str)
+                
+                # Валидируем структуру
+                if self._validate_result_structure(result):
+                    return result
+            
+            # Если парсинг не удался, возвращаем fallback
+            logger.warning("Failed to parse OpenAI response, using fallback")
+            return self._get_fallback_result()
+            
+        except Exception as e:
+            logger.error(f"Error parsing OpenAI response: {e}")
+            return self._get_fallback_result()
+    
+    def _validate_result_structure(self, result: Dict[str, Any]) -> bool:
+        """Валидация структуры результата"""
+        required_keys = ['summary', 'moderator_metrics', 'key_topics', 'recommendations']
+        return all(key in result for key in required_keys)
+    
+    def _get_fallback_result(self) -> Dict[str, Any]:
+        """Fallback результат в случае ошибки"""
+        return {
+            "summary": {
+                "sentiment_score": 75,
+                "response_time_avg": 5.0,
+                "resolved_issues": 10,
+                "satisfaction_score": 80,
+                "engagement_rate": 70
+            },
+            "moderator_metrics": {
+                "response_time": {"avg": 5.0, "min": 1.0, "max": 15.0},
+                "sentiment": {"positive": 60, "neutral": 30, "negative": 10},
+                "performance": {"effectiveness": 75, "helpfulness": 80, "clarity": 70}
+            },
+            "key_topics": ["support", "general discussion", "questions"],
+            "recommendations": [
+                "Анализ временно недоступен - используются базовые метрики",
+                "Попробуйте запустить анализ позже"
+            ]
+        }
+    
     async def analyze_community_sentiment(
         self,
         messages: List[Dict[str, Any]],
@@ -114,11 +241,7 @@
         group_name: str = "Unknown"
     ) -> Dict[str, Any]:
         """
-<<<<<<< HEAD
-        Анализ настроений жителей и проблем ЖКХ
-=======
         Анализ настроений жителей и проблем ЖКХ с добавлением связанных сообщений
->>>>>>> c3208e08
         
         Args:
             messages: Список сообщений из группы
@@ -126,11 +249,7 @@
             group_name: Название группы
             
         Returns:
-<<<<<<< HEAD
-            Результат анализа настроений сообщества
-=======
             Результат анализа настроений сообщества с related_messages
->>>>>>> c3208e08
         """
         try:
             logger.info(f"🏠 Starting community sentiment analysis for group: {group_name}")
@@ -140,47 +259,6 @@
                 logger.warning("❌ No messages provided for community analysis")
                 return self._get_community_fallback_result()
             
-<<<<<<< HEAD
-            # Системный промпт для анализа жителей ЖКХ
-            system_prompt = """Ты - эксперт по анализу общественных настроений в жилых комплексах и районах.
-
-Анализируй сообщения жителей для выявления:
-            
-1. Основные проблемы и жалобы
-2. Качество работы управляющих компаний и коммунальных служб  
-3. Общие настроения жителей
-4. Предложения по улучшениям
-5. Проблемные зоны (подъезды, дворы, инфраструктура)
-
-Верни результат СТРОГО в JSON формате:
-{
-    "sentiment_summary": {
-        "overall_mood": "недовольны|нейтрально|довольны",
-        "satisfaction_score": number (0-100),
-        "complaint_level": "низкий|средний|высокий"
-    },
-    "main_issues": [
-        {"category": "ЖКХ|Двор|Подъезд|Парковка|Шум|Безопасность", "issue": "описание", "frequency": number}
-    ],
-    "service_quality": {
-        "управляющая_компания": number (0-100),
-        "коммунальные_службы": number (0-100), 
-        "уборка": number (0-100),
-        "безопасность": number (0-100)
-    },
-    "improvement_suggestions": [string],
-    "key_topics": [string],
-    "urgent_issues": [string]
-}"""
-            
-            # Подготавливаем данные сообщений (ограничиваем для экономии токенов)
-            message_texts = []
-            for msg in messages[:100]:  # Максимум 100 сообщений
-                if msg.get('text') and len(msg['text'].strip()) > 5:
-                    message_texts.append({
-                        'text': msg['text'][:500],  # Ограничиваем длину сообщения
-                        'date': msg.get('date', '')
-=======
             # ОБНОВЛЕННЫЙ системный промпт для анализа жителей ЖКХ
             system_prompt = """Ты - эксперт по анализу общественных настроений в жилых комплексах и районах.
 
@@ -253,7 +331,6 @@
                         'text': msg['text'][:500],  # Ограничиваем длину сообщения
                         'date': msg.get('date', ''),
                         'author': author
->>>>>>> c3208e08
                     })
             
             # Пользовательский промпт
@@ -261,23 +338,6 @@
                 prompt = "Проанализируй настроения жителей и выяви основные проблемы в жилом комплексе"
                 
             user_prompt = f"""
-<<<<<<< HEAD
-ГРУППА: {group_name}
-ЗАДАЧА: {prompt}
-
-СООБЩЕНИЯ ЖИТЕЛЕЙ ({len(message_texts)} шт.):
-"""
-            
-            # Добавляем сообщения (максимум 30 для экономии токенов)
-            for i, msg in enumerate(message_texts[:30]):
-                user_prompt += f"\n{i+1}. [{msg['date']}] {msg['text']}"
-            
-            if len(message_texts) > 30:
-                user_prompt += f"\n... и еще {len(message_texts) - 30} сообщений"
-            
-            user_prompt += "\n\nПроанализируй настроения и проблемы жителей согласно указанным критериям."
-            
-=======
     ГРУППА: {group_name}
     ЗАДАЧА: {prompt}
 
@@ -301,7 +361,6 @@
     4. Если один автор упоминал проблему несколько раз - включай все его сообщения
     5. Анализируй настроения и проблемы жителей согласно указанным критериям"""
             
->>>>>>> c3208e08
             logger.info("📤 Sending community analysis request to OpenAI...")
             
             # Запрос к OpenAI с таймаутом
@@ -313,15 +372,9 @@
                         {"role": "user", "content": user_prompt}
                     ],
                     temperature=0.7,
-<<<<<<< HEAD
-                    max_tokens=2000
-                ),
-                timeout=45.0
-=======
                     max_tokens=3000  # Увеличиваем лимит токенов для related_messages
                 ),
                 timeout=120.0
->>>>>>> c3208e08
             )
             
             logger.info("✅ Received community analysis response from OpenAI")
@@ -340,126 +393,6 @@
             return self._get_community_fallback_result()
         
 
-<<<<<<< HEAD
-    def _prepare_moderator_analysis_data(
-        self, 
-        messages: List[Dict[str, Any]], 
-        moderators: List[str] = None
-    ) -> Dict[str, Any]:
-        """Подготовка данных для анализа модераторов"""
-        
-        # Фильтруем и структурируем сообщения
-        structured_messages = []
-        moderator_messages = []
-        
-        for msg in messages:
-            if msg.get('text') and len(msg['text'].strip()) > 3:
-                structured_msg = {
-                    'id': msg.get('message_id', ''),
-                    'text': msg['text'][:300],  # Ограничиваем длину
-                    'date': msg.get('date', ''),
-                    'sender_id': msg.get('sender_id', ''),
-                    'is_reply': msg.get('is_reply', False)
-                }
-                structured_messages.append(structured_msg)
-                
-                # Проверяем, является ли отправитель модератором
-                if moderators and msg.get('sender_id') in moderators:
-                    moderator_messages.append(structured_msg)
-        
-        return {
-            'all_messages': structured_messages[:50],  # Ограничиваем количество
-            'moderator_messages': moderator_messages[:20],
-            'total_messages': len(structured_messages),
-            'moderator_count': len(moderator_messages)
-        }
-
-    def _build_moderator_system_prompt(self) -> str:
-        """Системный промпт для анализа модераторов"""
-        return """Ты - эксперт по анализу эффективности модерации в онлайн-сообществах.
-
-Анализируй работу модераторов по следующим критериям:
-1. Время ответа на вопросы пользователей
-2. Качество и полезность ответов
-3. Тон общения (профессиональный, дружелюбный)
-4. Решение конфликтов и проблем
-5. Соблюдение правил сообщества
-
-Верни результат в JSON формате:
-{
-    "summary": {
-        "sentiment_score": number (0-100),
-        "response_time_avg": number (минуты),
-        "resolved_issues": number,
-        "satisfaction_score": number (0-100),
-        "engagement_rate": number (0-100)
-    },
-    "moderator_metrics": {
-        "response_time": {"avg": number, "min": number, "max": number},
-        "sentiment": {"positive": number, "neutral": number, "negative": number},
-        "performance": {"effectiveness": number, "helpfulness": number, "clarity": number}
-    },
-    "key_topics": [string],
-    "recommendations": [string]
-}"""
-
-    def _build_moderator_user_prompt(
-        self, 
-        data: Dict[str, Any], 
-        prompt: str, 
-        group_name: str, 
-        moderators: List[str] = None
-    ) -> str:
-        """Пользовательский промпт для анализа модераторов"""
-        
-        user_prompt = f"""
-ГРУППА: {group_name}
-КРИТЕРИИ ОЦЕНКИ: {prompt}
-МОДЕРАТОРЫ: {', '.join(moderators) if moderators else 'Не указаны'}
-
-СТАТИСТИКА:
-- Всего сообщений: {data['total_messages']}
-- Сообщений от модераторов: {data['moderator_count']}
-
-ПРИМЕРЫ СООБЩЕНИЙ:
-"""
-        
-        # Добавляем примеры сообщений
-        for i, msg in enumerate(data['all_messages'][:20]):
-            msg_type = "📋 МОДЕРАТОР" if msg['sender_id'] in (moderators or []) else "👤 ПОЛЬЗОВАТЕЛЬ"
-            user_prompt += f"\n{i+1}. {msg_type} [{msg['date']}]: {msg['text']}"
-        
-        user_prompt += f"\n\nПроанализируй эффективность модераторов согласно указанным критериям."
-        
-        return user_prompt
-
-    def _parse_moderator_response(self, response_text: str) -> Dict[str, Any]:
-        """Парсинг ответа от OpenAI для анализа модераторов"""
-        try:
-            # Ищем JSON в ответе
-            start_idx = response_text.find('{')
-            end_idx = response_text.rfind('}') + 1
-            
-            if start_idx != -1 and end_idx != 0:
-                json_str = response_text[start_idx:end_idx]
-                result = json.loads(json_str)
-                
-                # Валидируем структуру
-                if self._validate_moderator_structure(result):
-                    logger.info("✅ Successfully parsed moderator analysis response")
-                    return result
-            
-            logger.warning("⚠️ Failed to parse moderator analysis response, using fallback")
-            return self._get_moderator_fallback_result()
-            
-        except json.JSONDecodeError as e:
-            logger.error(f"❌ JSON decode error in moderator analysis response: {e}")
-            return self._get_moderator_fallback_result()
-        except Exception as e:
-            logger.error(f"❌ Error parsing moderator analysis response: {e}")
-            return self._get_moderator_fallback_result()
-
-=======
     def _get_community_fallback_result(self) -> Dict[str, Any]:
         """Fallback результат для анализа сообщества с related_messages"""
         return {
@@ -592,7 +525,6 @@
             logger.error(f"❌ Error validating community analysis structure: {e}")
             return False
     
->>>>>>> c3208e08
     def _parse_community_response(self, response_text: str) -> Dict[str, Any]:
         """Парсинг ответа от OpenAI для анализа сообщества"""
         try:
@@ -606,41 +538,18 @@
                 
                 # Валидируем структуру для анализа сообщества
                 if self._validate_community_structure(result):
-                    logger.info("✅ Successfully parsed community analysis response")
+                    logger.info("Successfully parsed community analysis response")
                     return result
             
-            logger.warning("⚠️ Failed to parse community analysis response, using fallback")
+            logger.warning("Failed to parse community analysis response, using fallback")
             return self._get_community_fallback_result()
             
         except json.JSONDecodeError as e:
-            logger.error(f"❌ JSON decode error in community analysis response: {e}")
+            logger.error(f"JSON decode error in community analysis response: {e}")
             return self._get_community_fallback_result()
         except Exception as e:
-            logger.error(f"❌ Error parsing community analysis response: {e}")
+            logger.error(f"Error parsing community analysis response: {e}")
             return self._get_community_fallback_result()
-
-    def _validate_moderator_structure(self, result: Dict[str, Any]) -> bool:
-        """Валидация структуры результата анализа модераторов"""
-        try:
-            required_keys = ['summary', 'moderator_metrics', 'key_topics', 'recommendations']
-            
-            if not all(key in result for key in required_keys):
-                logger.warning(f"❌ Missing required keys in moderator analysis. Expected: {required_keys}")
-                return False
-            
-            # Проверяем структуру summary
-            summary = result.get('summary', {})
-            summary_required = ['sentiment_score', 'response_time_avg', 'resolved_issues', 'satisfaction_score']
-            if not all(key in summary for key in summary_required):
-                logger.warning(f"❌ Invalid summary structure in moderator analysis")
-                return False
-            
-            logger.info("✅ Moderator analysis result structure is valid")
-            return True
-            
-        except Exception as e:
-            logger.error(f"❌ Error validating moderator analysis structure: {e}")
-            return False
 
     def _validate_community_structure(self, result: Dict[str, Any]) -> bool:
         """Валидация структуры результата анализа сообщества"""
@@ -649,113 +558,38 @@
             required_keys = ['sentiment_summary', 'main_issues', 'service_quality', 'improvement_suggestions', 'key_topics', 'urgent_issues']
             
             if not all(key in result for key in required_keys):
-                logger.warning(f"❌ Missing required keys in community analysis. Expected: {required_keys}")
+                logger.warning(f"Missing required keys in community analysis result. Expected: {required_keys}, Got: {list(result.keys())}")
                 return False
             
             # Проверяем структуру sentiment_summary
             sentiment_summary = result.get('sentiment_summary', {})
             sentiment_required = ['overall_mood', 'satisfaction_score', 'complaint_level']
             if not all(key in sentiment_summary for key in sentiment_required):
-                logger.warning(f"❌ Invalid sentiment_summary structure")
+                logger.warning(f"Invalid sentiment_summary structure. Expected: {sentiment_required}, Got: {list(sentiment_summary.keys())}")
                 return False
             
             # Проверяем что main_issues это список
             if not isinstance(result.get('main_issues', []), list):
-                logger.warning("❌ main_issues should be a list")
+                logger.warning("main_issues should be a list")
                 return False
             
             # Проверяем структуру service_quality
             service_quality = result.get('service_quality', {})
             if not isinstance(service_quality, dict):
-                logger.warning("❌ service_quality should be a dictionary")
-                return False
-            
-            logger.info("✅ Community analysis result structure is valid")
+                logger.warning("service_quality should be a dictionary")
+                return False
+            
+            # Проверяем что остальные поля это списки
+            list_fields = ['improvement_suggestions', 'key_topics', 'urgent_issues']
+            for field in list_fields:
+                if not isinstance(result.get(field, []), list):
+                    logger.warning(f"{field} should be a list")
+                    return False
+            
+            logger.info("Community analysis result structure is valid")
             return True
             
         except Exception as e:
-            logger.error(f"❌ Error validating community analysis structure: {e}")
+            logger.error(f"Error validating community analysis structure: {e}")
             return False
 
-    def _get_moderator_fallback_result(self) -> Dict[str, Any]:
-        """Fallback результат для анализа модераторов"""
-        return {
-            "summary": {
-                "sentiment_score": 75,
-                "response_time_avg": 5.0,
-                "resolved_issues": 10,
-                "satisfaction_score": 80,
-                "engagement_rate": 70
-            },
-            "moderator_metrics": {
-                "response_time": {"avg": 5.0, "min": 1.0, "max": 15.0},
-                "sentiment": {"positive": 60, "neutral": 30, "negative": 10},
-                "performance": {"effectiveness": 75, "helpfulness": 80, "clarity": 70}
-            },
-            "key_topics": ["support", "general discussion", "questions"],
-            "recommendations": [
-                "Анализ временно недоступен - используются базовые метрики",
-                "Попробуйте запустить анализ позже",
-                "Проверьте подключение к OpenAI API"
-            ]
-        }
-
-    def _get_community_fallback_result(self) -> Dict[str, Any]:
-        """Fallback результат для анализа сообщества"""
-        return {
-            "sentiment_summary": {
-                "overall_mood": "анализ недоступен",
-                "satisfaction_score": 0,
-                "complaint_level": "неопределен"
-            },
-            "main_issues": [
-                {"category": "Техническая", "issue": "Анализ временно недоступен", "frequency": 1}
-            ],
-            "service_quality": {
-                "управляющая_компания": 0,
-                "коммунальные_службы": 0,
-                "уборка": 0,
-                "безопасность": 0
-            },
-            "improvement_suggestions": [
-                "Попробуйте анализ позже",
-                "Проверьте настройки OpenAI API",
-                "Уменьшите количество дней для анализа"
-            ],
-            "key_topics": ["техническая проблема"],
-            "urgent_issues": ["Система анализа временно недоступна"]
-        }
-
-    async def test_connection(self) -> Dict[str, Any]:
-        """Тестирование подключения к OpenAI API"""
-        try:
-            logger.info("🧪 Testing OpenAI API connection...")
-            
-            response = await asyncio.wait_for(
-                self.client.chat.completions.create(
-                    model="gpt-4",
-                    messages=[{"role": "user", "content": "Test connection. Reply with 'OK'."}],
-                    max_tokens=10
-                ),
-                timeout=30.0
-            )
-            
-            logger.info("✅ OpenAI API connection test successful")
-            return {
-                "status": "success",
-                "message": "OpenAI API connected successfully",
-                "response": response.choices[0].message.content
-            }
-            
-        except asyncio.TimeoutError:
-            logger.error("⏰ OpenAI API connection test timed out")
-            return {
-                "status": "timeout",
-                "message": "OpenAI API connection timed out"
-            }
-        except Exception as e:
-            logger.error(f"❌ OpenAI API connection test failed: {str(e)}")
-            return {
-                "status": "error", 
-                "message": f"OpenAI API connection failed: {str(e)}"
-            }